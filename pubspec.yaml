--- conflicted
+++ resolved
@@ -1,17 +1,10 @@
 name: flutter_markdown
 author: Diego Covarrubias <dcov@pm.me> and Flutter Authors <flutter-dev@googlegroups.com>
 description: A Markdown renderer for Flutter. Create rich text output,
-<<<<<<< HEAD
- including text styles, tables, links, and more, from plain text data
- formatted with simple Markdown tags.
-homepage: https://github.com/dcov/flutter_markdown
-version: 0.4.4
-=======
   including text styles, tables, links, and more, from plain text data
   formatted with simple Markdown tags.
-homepage: https://github.com/flutter/flutter_markdown
+homepage: https://github.com/dcov/flutter_markdown
 version: 0.6.0-nullsafety.2
->>>>>>> 405733b8
 
 dependencies:
   flutter:
