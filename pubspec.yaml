--- conflicted
+++ resolved
@@ -1,16 +1,10 @@
 name: flutter_markdown
-<<<<<<< HEAD
 author: Diego Covarrubias <dcov@pm.me> and Flutter Authors <flutter-dev@googlegroups.com>
-description: A Markdown renderer for Flutter.
-homepage: https://github.com/dcov/flutter_markdown
-version: 0.2.0
-=======
 description: A Markdown renderer for Flutter. Create rich text output,
  including text styles, tables, links, and more, from plain text data
  formatted with simple Markdown tags.
-homepage: https://github.com/flutter/flutter_markdown
+homepage: https://github.com/dcov/flutter_markdown
 version: 0.4.4
->>>>>>> 4f516099
 
 dependencies:
   flutter:
