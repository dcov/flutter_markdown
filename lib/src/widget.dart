// Copyright 2016 The Chromium Authors. All rights reserved.
// Use of this source code is governed by a BSD-style license that can be
// found in the LICENSE file.

import 'dart:convert';

import 'package:flutter/cupertino.dart';
import 'package:flutter/gestures.dart';
import 'package:flutter/material.dart';
import 'package:markdown/markdown.dart' as md;
import 'package:meta/meta.dart';

import '_functions_io.dart' if (dart.library.html) '_functions_web.dart';
import 'builder.dart';
import 'style_sheet.dart';

/// Signature for callbacks used by [Markdown] when the user taps a link.
///
/// Used by [Markdown.onTapLink].
typedef void MarkdownTapLinkCallback(String href);

/// Signature for custom image widget.
///
/// Used by [MarkdownWidget.imageBuilder]
typedef Widget MarkdownImageBuilder(Uri uri, String title, String alt);

/// Signature for custom checkbox widget.
///
/// Used by [MarkdownWidget.checkboxBuilder]
typedef Widget MarkdownCheckboxBuilder(bool value);

/// Creates a format [TextSpan] given a string.
///
<<<<<<< HEAD
/// Used by [Markdown] to highlight the contents of `pre` elements.
abstract class SyntaxHighlighter { // ignore: one_member_abstracts
  /// Returns the formated [TextSpan] for the given string.
=======
/// Used by [MarkdownWidget] to highlight the contents of `pre` elements.
abstract class SyntaxHighlighter {
  // ignore: one_member_abstracts
  /// Returns the formatted [TextSpan] for the given string.
>>>>>>> 4f516099
  TextSpan format(String source);
}

abstract class MarkdownElementBuilder {
  /// Called when an Element has been reached, before its children have been
  /// visited.
  void visitElementBefore(md.Element element) {}

  /// Called when a text node has been reached.
  ///
  /// If [MarkdownWidget.styleSheet] has a style of this tag, will passing
  /// to [preferredStyle].
  ///
  /// If you needn't build a widget, return null.
  Widget visitText(md.Text text, TextStyle preferredStyle) => null;

  /// Called when an Element has been reached, after its children have been
  /// visited.
  ///
  /// If [MarkdownWidget.styleSheet] has a style of this tag, will passing
  /// to [preferredStyle].
  ///
  /// If you needn't build a widget, return null.
  Widget visitElementAfter(md.Element element, TextStyle preferredStyle) =>
      null;
}

/// Enum to specify which theme being used when creating [MarkdownStyleSheet]
///
/// [material] - create MarkdownStyleSheet based on MaterialTheme
/// [cupertino] - create MarkdownStyleSheet based on CupertinoTheme
/// [platform] - create MarkdownStyleSheet based on the Platform where the
/// is running on. Material on Android and Cupertino on iOS
enum MarkdownStyleSheetBaseTheme { material, cupertino, platform }

/// A base class for widgets that parse and display Markdown.
///
/// Supports all standard Markdown from the original
/// [Markdown specification](https://github.github.com/gfm/).
///
/// See also:
///
///  * [Markdown], which is a scrolling container of Markdown.
///  * [MarkdownBody], which is a non-scrolling container of Markdown.
<<<<<<< HEAD
///  * <https://daringfireball.net/projects/markdown/>
class Markdown extends StatefulWidget {

  factory Markdown.parse({
    Key key,
    @required String data,
    MarkdownStyleSheet styleSheet,
    SyntaxHighlighter syntaxHighlighter,
    MarkdownTapLinkCallback onTapLink,
    Directory imageDirectory,
    bool scrollable = false,
    EdgeInsets scrollablePadding = const EdgeInsets.all(16.0)
  }) {
    final List<String> lines = data.replaceAll('\r\n', '\n').split('\n');
    final md.Document document = new md.Document(encodeHtml: false);
    return Markdown(
      key: key,
      nodes: document.parseLines(lines),
      styleSheet: styleSheet,
      syntaxHighlighter: syntaxHighlighter,
      onTapLink: onTapLink,
      imageDirectory: imageDirectory,
      scrollable: scrollable,
      scrollablePadding: scrollablePadding,
    );
  }

=======
///  * <https://github.github.com/gfm/>
abstract class MarkdownWidget extends StatefulWidget {
>>>>>>> 4f516099
  /// Creates a widget that parses and displays Markdown.
  ///
  /// The [data] argument must not be null.
  const Markdown({
    Key key,
<<<<<<< HEAD
    @required this.nodes,
=======
    @required this.data,
    this.selectable = false,
>>>>>>> 4f516099
    this.styleSheet,
    this.styleSheetTheme = MarkdownStyleSheetBaseTheme.material,
    this.syntaxHighlighter,
    this.onTapLink,
    this.imageDirectory,
<<<<<<< HEAD
    this.scrollable = false,
    this.scrollablePadding = const EdgeInsets.all(16.0)
  }) : assert(nodes != null),
       assert(scrollable != null),
       super(key: key);
=======
    this.blockSyntaxes,
    this.inlineSyntaxes,
    this.extensionSet,
    this.imageBuilder,
    this.checkboxBuilder,
    this.builders = const {},
    this.fitContent = false,
  })  : assert(data != null),
        assert(selectable != null),
        assert(builders != null),
        super(key: key);
>>>>>>> 4f516099

  final List<md.Node> nodes;

  /// If true, the text is selectable.
  ///
  /// Defaults to false.
  final bool selectable;

  /// The styles to use when displaying the Markdown.
  ///
  /// If null, the styles are inferred from the current [Theme].
  final MarkdownStyleSheet styleSheet;

  /// Setting to specify base theme for MarkdownStyleSheet
  ///
  /// Default to [MarkdownStyleSheetBaseTheme.material]
  final MarkdownStyleSheetBaseTheme styleSheetTheme;

  /// The syntax highlighter used to color text in `pre` elements.
  ///
  /// If null, the [MarkdownStyleSheet.code] style is used for `pre` elements.
  final SyntaxHighlighter syntaxHighlighter;

  /// Called when the user taps a link.
  final MarkdownTapLinkCallback onTapLink;

  /// The base directory holding images referenced by Img tags with local or network file paths.
  final String imageDirectory;

  /// Collection of custom block syntax types to be used parsing the Markdown data.
  final List<md.BlockSyntax> blockSyntaxes;

  /// Collection of custom inline syntax types to be used parsing the Markdown data.
  final List<md.InlineSyntax> inlineSyntaxes;

  /// Markdown syntax extension set
  ///
  /// Defaults to [md.ExtensionSet.gitHubFlavored]
  final md.ExtensionSet extensionSet;

  /// Call when build an image widget.
  final MarkdownImageBuilder imageBuilder;

  /// Call when build a checkbox widget.
  final MarkdownCheckboxBuilder checkboxBuilder;

  /// Render certain tags, usually used with [extensionSet]
  ///
  /// For example, we will add support for `sub` tag:
  ///
  /// ```dart
  /// builders: {
  ///   'sub': SubscriptBuilder(),
  /// }
  /// ```
  ///
  /// The `SubscriptBuilder` is a subclass of [MarkdownElementBuilder].
  final Map<String, MarkdownElementBuilder> builders;

  /// Whether to allow the widget to fit the child content.
  final bool fitContent;

  final bool scrollable;

  final EdgeInsets scrollablePadding;

  @override
<<<<<<< HEAD
  _MarkdownState createState() => new _MarkdownState();
}

class _MarkdownState extends State<Markdown> implements MarkdownBuilderDelegate {
=======
  _MarkdownWidgetState createState() => _MarkdownWidgetState();
}

class _MarkdownWidgetState extends State<MarkdownWidget>
    implements MarkdownBuilderDelegate {
>>>>>>> 4f516099
  List<Widget> _children;
  final List<GestureRecognizer> _recognizers = <GestureRecognizer>[];

  @override
  void didChangeDependencies() {
    _parseMarkdown();
    super.didChangeDependencies();
  }

  @override
  void didUpdateWidget(Markdown oldWidget) {
    super.didUpdateWidget(oldWidget);
<<<<<<< HEAD
    if (widget.nodes != oldWidget.nodes
        || widget.styleSheet != oldWidget.styleSheet)
=======
    if (widget.data != oldWidget.data ||
        widget.styleSheet != oldWidget.styleSheet) {
>>>>>>> 4f516099
      _parseMarkdown();
    }
  }

  @override
  void dispose() {
    _disposeRecognizers();
    super.dispose();
  }

  void _parseMarkdown() {
<<<<<<< HEAD
    _disposeRecognizers();
    final MarkdownStyleSheet styleSheet = widget.styleSheet ?? new MarkdownStyleSheet.fromTheme(Theme.of(context));
    final MarkdownBuilder builder = new MarkdownBuilder(
=======
    final MarkdownStyleSheet fallbackStyleSheet =
        kFallbackStyle(context, widget.styleSheetTheme);
    final MarkdownStyleSheet styleSheet =
        fallbackStyleSheet.merge(widget.styleSheet);

    _disposeRecognizers();

    final md.Document document = md.Document(
      blockSyntaxes: widget.blockSyntaxes,
      inlineSyntaxes: (widget.inlineSyntaxes ?? [])..add(TaskListSyntax()),
      extensionSet: widget.extensionSet ?? md.ExtensionSet.gitHubFlavored,
      encodeHtml: false,
    );

    // Parse the source Markdown data into nodes of an Abstract Syntax Tree.
    final List<String> lines = LineSplitter().convert(widget.data);
    final List<md.Node> astNodes = document.parseLines(lines);

    // Configure a Markdown widget builder to traverse the AST nodes and
    // create a widget tree based on the elements.
    final MarkdownBuilder builder = MarkdownBuilder(
>>>>>>> 4f516099
      delegate: this,
      selectable: widget.selectable,
      styleSheet: styleSheet,
      imageDirectory: widget.imageDirectory,
      imageBuilder: widget.imageBuilder,
      checkboxBuilder: widget.checkboxBuilder,
      builders: widget.builders,
      fitContent: widget.fitContent,
    );
<<<<<<< HEAD
    _children = builder.build(widget.nodes);
=======

    _children = builder.build(astNodes);
>>>>>>> 4f516099
  }

  void _disposeRecognizers() {
    if (_recognizers.isEmpty) return;
    final List<GestureRecognizer> localRecognizers =
        List<GestureRecognizer>.from(_recognizers);
    _recognizers.clear();
    for (GestureRecognizer recognizer in localRecognizers) recognizer.dispose();
  }

  @override
  GestureRecognizer createLink(String href) {
    final TapGestureRecognizer recognizer = TapGestureRecognizer()
      ..onTap = () {
        if (widget.onTapLink != null) widget.onTapLink(href);
      };
    _recognizers.add(recognizer);
    return recognizer;
  }

  @override
  TextSpan formatText(MarkdownStyleSheet styleSheet, String code) {
    code = code.replaceAll(RegExp(r'\n$'), '');
    if (widget.syntaxHighlighter != null) {
      return widget.syntaxHighlighter.format(code);
    }
    return TextSpan(style: styleSheet.code, text: code);
  }

  @override
<<<<<<< HEAD
  Widget build(BuildContext context) {

    if (widget.scrollable) {
      return ListView(
        padding: widget.scrollablePadding,
        children: _children,
      );
    }

    if (_children.length == 1)
      return _children.single;
    
    return Column(
      crossAxisAlignment: CrossAxisAlignment.stretch,
      children: _children,
    );
  }
=======
  Widget build(BuildContext context) => widget.build(context, _children);
}

/// A non-scrolling widget that parses and displays Markdown.
///
/// Supports all GitHub Flavored Markdown from the
/// [specification](https://github.github.com/gfm/).
///
/// See also:
///
///  * [Markdown], which is a scrolling container of Markdown.
///  * <https://github.github.com/gfm/>
class MarkdownBody extends MarkdownWidget {
  /// Creates a non-scrolling widget that parses and displays Markdown.
  const MarkdownBody({
    Key key,
    @required String data,
    bool selectable = false,
    MarkdownStyleSheet styleSheet,
    MarkdownStyleSheetBaseTheme styleSheetTheme,
    SyntaxHighlighter syntaxHighlighter,
    MarkdownTapLinkCallback onTapLink,
    String imageDirectory,
    List<md.BlockSyntax> blockSyntaxes,
    List<md.InlineSyntax> inlineSyntaxes,
    md.ExtensionSet extensionSet,
    MarkdownImageBuilder imageBuilder,
    MarkdownCheckboxBuilder checkboxBuilder,
    Map<String, MarkdownElementBuilder> builders = const {},
    this.shrinkWrap = true,
    this.fitContent = true,
  }) : super(
          key: key,
          data: data,
          selectable: selectable,
          styleSheet: styleSheet,
          styleSheetTheme: styleSheetTheme,
          syntaxHighlighter: syntaxHighlighter,
          onTapLink: onTapLink,
          imageDirectory: imageDirectory,
          blockSyntaxes: blockSyntaxes,
          inlineSyntaxes: inlineSyntaxes,
          extensionSet: extensionSet,
          imageBuilder: imageBuilder,
          checkboxBuilder: checkboxBuilder,
          builders: builders,
        );

  /// See [ScrollView.shrinkWrap]
  final bool shrinkWrap;

  /// Whether to allow the widget to fit the child content.
  final bool fitContent;

  @override
  Widget build(BuildContext context, List<Widget> children) {
    if (children.length == 1) return children.single;
    return Column(
      mainAxisSize: shrinkWrap ? MainAxisSize.min : MainAxisSize.max,
      crossAxisAlignment:
          fitContent ? CrossAxisAlignment.start : CrossAxisAlignment.stretch,
      children: children,
    );
  }
}

/// A scrolling widget that parses and displays Markdown.
///
/// Supports all GitHub Flavored Markdown from the
/// [specification](https://github.github.com/gfm/).
///
/// See also:
///
///  * [MarkdownBody], which is a non-scrolling container of Markdown.
///  * <https://github.github.com/gfm/>
class Markdown extends MarkdownWidget {
  /// Creates a scrolling widget that parses and displays Markdown.
  const Markdown({
    Key key,
    @required String data,
    bool selectable = false,
    MarkdownStyleSheet styleSheet,
    MarkdownStyleSheetBaseTheme styleSheetTheme,
    SyntaxHighlighter syntaxHighlighter,
    MarkdownTapLinkCallback onTapLink,
    String imageDirectory,
    List<md.BlockSyntax> blockSyntaxes,
    List<md.InlineSyntax> inlineSyntaxes,
    md.ExtensionSet extensionSet,
    MarkdownImageBuilder imageBuilder,
    MarkdownCheckboxBuilder checkboxBuilder,
    Map<String, MarkdownElementBuilder> builders = const {},
    this.padding = const EdgeInsets.all(16.0),
    this.controller,
    this.physics,
    this.shrinkWrap = false,
  }) : super(
          key: key,
          data: data,
          selectable: selectable,
          styleSheet: styleSheet,
          styleSheetTheme: styleSheetTheme,
          syntaxHighlighter: syntaxHighlighter,
          onTapLink: onTapLink,
          imageDirectory: imageDirectory,
          blockSyntaxes: blockSyntaxes,
          inlineSyntaxes: inlineSyntaxes,
          extensionSet: extensionSet,
          imageBuilder: imageBuilder,
          checkboxBuilder: checkboxBuilder,
          builders: builders,
        );

  /// The amount of space by which to inset the children.
  final EdgeInsets padding;

  /// An object that can be used to control the position to which this scroll view is scrolled.
  ///
  /// See also: [ScrollView.controller]
  final ScrollController controller;

  /// How the scroll view should respond to user input.
  ///
  /// See also: [ScrollView.physics]
  final ScrollPhysics physics;

  /// Whether the extent of the scroll view in the scroll direction should be
  /// determined by the contents being viewed.
  ///
  /// See also: [ScrollView.shrinkWrap]
  final bool shrinkWrap;

  @override
  Widget build(BuildContext context, List<Widget> children) {
    return ListView(
      padding: padding,
      controller: controller,
      physics: physics,
      shrinkWrap: shrinkWrap,
      children: children,
    );
  }
}

/// Parse [task list items](https://github.github.com/gfm/#task-list-items-extension-).
class TaskListSyntax extends md.InlineSyntax {
  // FIXME: Waiting for dart-lang/markdown#269 to land
  static final String _pattern = r'^ *\[([ xX])\] +';

  TaskListSyntax() : super(_pattern);

  @override
  bool onMatch(md.InlineParser parser, Match match) {
    md.Element el = md.Element.withTag('input');
    el.attributes['type'] = 'checkbox';
    el.attributes['disabled'] = 'true';
    el.attributes['checked'] = '${match[1].trim().isNotEmpty}';
    parser.addNode(el);
    return true;
  }
>>>>>>> 4f516099
}<|MERGE_RESOLUTION|>--- conflicted
+++ resolved
@@ -1,8 +1,6 @@
 // Copyright 2016 The Chromium Authors. All rights reserved.
 // Use of this source code is governed by a BSD-style license that can be
 // found in the LICENSE file.
-
-import 'dart:convert';
 
 import 'package:flutter/cupertino.dart';
 import 'package:flutter/gestures.dart';
@@ -31,16 +29,10 @@
 
 /// Creates a format [TextSpan] given a string.
 ///
-<<<<<<< HEAD
 /// Used by [Markdown] to highlight the contents of `pre` elements.
-abstract class SyntaxHighlighter { // ignore: one_member_abstracts
-  /// Returns the formated [TextSpan] for the given string.
-=======
-/// Used by [MarkdownWidget] to highlight the contents of `pre` elements.
 abstract class SyntaxHighlighter {
   // ignore: one_member_abstracts
   /// Returns the formatted [TextSpan] for the given string.
->>>>>>> 4f516099
   TextSpan format(String source);
 }
 
@@ -85,8 +77,8 @@
 ///
 ///  * [Markdown], which is a scrolling container of Markdown.
 ///  * [MarkdownBody], which is a non-scrolling container of Markdown.
-<<<<<<< HEAD
 ///  * <https://daringfireball.net/projects/markdown/>
+///  * <https://github.github.com/gfm/>
 class Markdown extends StatefulWidget {
 
   factory Markdown.parse({
@@ -95,7 +87,7 @@
     MarkdownStyleSheet styleSheet,
     SyntaxHighlighter syntaxHighlighter,
     MarkdownTapLinkCallback onTapLink,
-    Directory imageDirectory,
+    String imageDirectory,
     bool scrollable = false,
     EdgeInsets scrollablePadding = const EdgeInsets.all(16.0)
   }) {
@@ -113,33 +105,20 @@
     );
   }
 
-=======
-///  * <https://github.github.com/gfm/>
-abstract class MarkdownWidget extends StatefulWidget {
->>>>>>> 4f516099
   /// Creates a widget that parses and displays Markdown.
   ///
   /// The [data] argument must not be null.
   const Markdown({
     Key key,
-<<<<<<< HEAD
     @required this.nodes,
-=======
-    @required this.data,
+    this.scrollable = false,
+    this.scrollablePadding = const EdgeInsets.all(16.0),
     this.selectable = false,
->>>>>>> 4f516099
     this.styleSheet,
     this.styleSheetTheme = MarkdownStyleSheetBaseTheme.material,
     this.syntaxHighlighter,
     this.onTapLink,
     this.imageDirectory,
-<<<<<<< HEAD
-    this.scrollable = false,
-    this.scrollablePadding = const EdgeInsets.all(16.0)
-  }) : assert(nodes != null),
-       assert(scrollable != null),
-       super(key: key);
-=======
     this.blockSyntaxes,
     this.inlineSyntaxes,
     this.extensionSet,
@@ -147,13 +126,17 @@
     this.checkboxBuilder,
     this.builders = const {},
     this.fitContent = false,
-  })  : assert(data != null),
+  })  : assert(nodes != null),
+        assert(scrollable != null),
         assert(selectable != null),
         assert(builders != null),
         super(key: key);
->>>>>>> 4f516099
 
   final List<md.Node> nodes;
+
+  final bool scrollable;
+
+  final EdgeInsets scrollablePadding;
 
   /// If true, the text is selectable.
   ///
@@ -214,23 +197,11 @@
   /// Whether to allow the widget to fit the child content.
   final bool fitContent;
 
-  final bool scrollable;
-
-  final EdgeInsets scrollablePadding;
-
-  @override
-<<<<<<< HEAD
+  @override
   _MarkdownState createState() => new _MarkdownState();
 }
 
 class _MarkdownState extends State<Markdown> implements MarkdownBuilderDelegate {
-=======
-  _MarkdownWidgetState createState() => _MarkdownWidgetState();
-}
-
-class _MarkdownWidgetState extends State<MarkdownWidget>
-    implements MarkdownBuilderDelegate {
->>>>>>> 4f516099
   List<Widget> _children;
   final List<GestureRecognizer> _recognizers = <GestureRecognizer>[];
 
@@ -243,13 +214,8 @@
   @override
   void didUpdateWidget(Markdown oldWidget) {
     super.didUpdateWidget(oldWidget);
-<<<<<<< HEAD
     if (widget.nodes != oldWidget.nodes
-        || widget.styleSheet != oldWidget.styleSheet)
-=======
-    if (widget.data != oldWidget.data ||
-        widget.styleSheet != oldWidget.styleSheet) {
->>>>>>> 4f516099
+        || widget.styleSheet != oldWidget.styleSheet) {
       _parseMarkdown();
     }
   }
@@ -261,33 +227,12 @@
   }
 
   void _parseMarkdown() {
-<<<<<<< HEAD
     _disposeRecognizers();
-    final MarkdownStyleSheet styleSheet = widget.styleSheet ?? new MarkdownStyleSheet.fromTheme(Theme.of(context));
-    final MarkdownBuilder builder = new MarkdownBuilder(
-=======
     final MarkdownStyleSheet fallbackStyleSheet =
         kFallbackStyle(context, widget.styleSheetTheme);
     final MarkdownStyleSheet styleSheet =
         fallbackStyleSheet.merge(widget.styleSheet);
-
-    _disposeRecognizers();
-
-    final md.Document document = md.Document(
-      blockSyntaxes: widget.blockSyntaxes,
-      inlineSyntaxes: (widget.inlineSyntaxes ?? [])..add(TaskListSyntax()),
-      extensionSet: widget.extensionSet ?? md.ExtensionSet.gitHubFlavored,
-      encodeHtml: false,
-    );
-
-    // Parse the source Markdown data into nodes of an Abstract Syntax Tree.
-    final List<String> lines = LineSplitter().convert(widget.data);
-    final List<md.Node> astNodes = document.parseLines(lines);
-
-    // Configure a Markdown widget builder to traverse the AST nodes and
-    // create a widget tree based on the elements.
-    final MarkdownBuilder builder = MarkdownBuilder(
->>>>>>> 4f516099
+    final MarkdownBuilder builder = new MarkdownBuilder(
       delegate: this,
       selectable: widget.selectable,
       styleSheet: styleSheet,
@@ -297,12 +242,7 @@
       builders: widget.builders,
       fitContent: widget.fitContent,
     );
-<<<<<<< HEAD
     _children = builder.build(widget.nodes);
-=======
-
-    _children = builder.build(astNodes);
->>>>>>> 4f516099
   }
 
   void _disposeRecognizers() {
@@ -333,7 +273,6 @@
   }
 
   @override
-<<<<<<< HEAD
   Widget build(BuildContext context) {
 
     if (widget.scrollable) {
@@ -351,149 +290,6 @@
       children: _children,
     );
   }
-=======
-  Widget build(BuildContext context) => widget.build(context, _children);
-}
-
-/// A non-scrolling widget that parses and displays Markdown.
-///
-/// Supports all GitHub Flavored Markdown from the
-/// [specification](https://github.github.com/gfm/).
-///
-/// See also:
-///
-///  * [Markdown], which is a scrolling container of Markdown.
-///  * <https://github.github.com/gfm/>
-class MarkdownBody extends MarkdownWidget {
-  /// Creates a non-scrolling widget that parses and displays Markdown.
-  const MarkdownBody({
-    Key key,
-    @required String data,
-    bool selectable = false,
-    MarkdownStyleSheet styleSheet,
-    MarkdownStyleSheetBaseTheme styleSheetTheme,
-    SyntaxHighlighter syntaxHighlighter,
-    MarkdownTapLinkCallback onTapLink,
-    String imageDirectory,
-    List<md.BlockSyntax> blockSyntaxes,
-    List<md.InlineSyntax> inlineSyntaxes,
-    md.ExtensionSet extensionSet,
-    MarkdownImageBuilder imageBuilder,
-    MarkdownCheckboxBuilder checkboxBuilder,
-    Map<String, MarkdownElementBuilder> builders = const {},
-    this.shrinkWrap = true,
-    this.fitContent = true,
-  }) : super(
-          key: key,
-          data: data,
-          selectable: selectable,
-          styleSheet: styleSheet,
-          styleSheetTheme: styleSheetTheme,
-          syntaxHighlighter: syntaxHighlighter,
-          onTapLink: onTapLink,
-          imageDirectory: imageDirectory,
-          blockSyntaxes: blockSyntaxes,
-          inlineSyntaxes: inlineSyntaxes,
-          extensionSet: extensionSet,
-          imageBuilder: imageBuilder,
-          checkboxBuilder: checkboxBuilder,
-          builders: builders,
-        );
-
-  /// See [ScrollView.shrinkWrap]
-  final bool shrinkWrap;
-
-  /// Whether to allow the widget to fit the child content.
-  final bool fitContent;
-
-  @override
-  Widget build(BuildContext context, List<Widget> children) {
-    if (children.length == 1) return children.single;
-    return Column(
-      mainAxisSize: shrinkWrap ? MainAxisSize.min : MainAxisSize.max,
-      crossAxisAlignment:
-          fitContent ? CrossAxisAlignment.start : CrossAxisAlignment.stretch,
-      children: children,
-    );
-  }
-}
-
-/// A scrolling widget that parses and displays Markdown.
-///
-/// Supports all GitHub Flavored Markdown from the
-/// [specification](https://github.github.com/gfm/).
-///
-/// See also:
-///
-///  * [MarkdownBody], which is a non-scrolling container of Markdown.
-///  * <https://github.github.com/gfm/>
-class Markdown extends MarkdownWidget {
-  /// Creates a scrolling widget that parses and displays Markdown.
-  const Markdown({
-    Key key,
-    @required String data,
-    bool selectable = false,
-    MarkdownStyleSheet styleSheet,
-    MarkdownStyleSheetBaseTheme styleSheetTheme,
-    SyntaxHighlighter syntaxHighlighter,
-    MarkdownTapLinkCallback onTapLink,
-    String imageDirectory,
-    List<md.BlockSyntax> blockSyntaxes,
-    List<md.InlineSyntax> inlineSyntaxes,
-    md.ExtensionSet extensionSet,
-    MarkdownImageBuilder imageBuilder,
-    MarkdownCheckboxBuilder checkboxBuilder,
-    Map<String, MarkdownElementBuilder> builders = const {},
-    this.padding = const EdgeInsets.all(16.0),
-    this.controller,
-    this.physics,
-    this.shrinkWrap = false,
-  }) : super(
-          key: key,
-          data: data,
-          selectable: selectable,
-          styleSheet: styleSheet,
-          styleSheetTheme: styleSheetTheme,
-          syntaxHighlighter: syntaxHighlighter,
-          onTapLink: onTapLink,
-          imageDirectory: imageDirectory,
-          blockSyntaxes: blockSyntaxes,
-          inlineSyntaxes: inlineSyntaxes,
-          extensionSet: extensionSet,
-          imageBuilder: imageBuilder,
-          checkboxBuilder: checkboxBuilder,
-          builders: builders,
-        );
-
-  /// The amount of space by which to inset the children.
-  final EdgeInsets padding;
-
-  /// An object that can be used to control the position to which this scroll view is scrolled.
-  ///
-  /// See also: [ScrollView.controller]
-  final ScrollController controller;
-
-  /// How the scroll view should respond to user input.
-  ///
-  /// See also: [ScrollView.physics]
-  final ScrollPhysics physics;
-
-  /// Whether the extent of the scroll view in the scroll direction should be
-  /// determined by the contents being viewed.
-  ///
-  /// See also: [ScrollView.shrinkWrap]
-  final bool shrinkWrap;
-
-  @override
-  Widget build(BuildContext context, List<Widget> children) {
-    return ListView(
-      padding: padding,
-      controller: controller,
-      physics: physics,
-      shrinkWrap: shrinkWrap,
-      children: children,
-    );
-  }
 }
 
 /// Parse [task list items](https://github.github.com/gfm/#task-list-items-extension-).
@@ -512,5 +308,4 @@
     parser.addNode(el);
     return true;
   }
->>>>>>> 4f516099
 }