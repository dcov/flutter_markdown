--- conflicted
+++ resolved
@@ -55,20 +55,12 @@
 Using the Markdown widget is simple, just pass in the source markdown as a
 string:
 
-<<<<<<< HEAD
     new Markdown.parse(data: markdownSource, scrollable: true);
-=======
-    Markdown(data: markdownSource);
->>>>>>> 4f516099
 
 If you do not want the padding or scrolling behavior, use the MarkdownBody
 instead:
 
-<<<<<<< HEAD
     new Markdown.parse(data: markdownSource, scrollable: false); // Default
-=======
-    MarkdownBody(data: markdownSource);
->>>>>>> 4f516099
 
 By default, Markdown uses the formatting from the current material design theme,
 but it's possible to create your own custom styling. Use the MarkdownStyle class
